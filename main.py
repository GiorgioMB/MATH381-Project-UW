import math
import geopandas as gpd
import matplotlib.pyplot as plt
import networkx as nx
import numpy as np
import plotly.graph_objects as go
from matplotlib import cm
from matplotlib.colors import Normalize
from shapely.geometry import Point, LineString


def verify_data():
    """
    Loads and processes road network data from a GeoJSON file.

    - Reads the dataset and ensures it uses a projected coordinate system.
    - Checks for the presence of the 'ADT' (Average Daily Traffic) column.
    - Computes busyness values and normalizes them for comparison.
    - Extracts or calculates road lengths.
    - Computes the average road length for reference.
    """
    # Load road network data
    data_path = "SDOT_data.geojson"
    roads = gpd.read_file(data_path)

    # Convert to projected coordinate system if necessary (for accurate distance calculations)
    if roads.crs.is_geographic:
        roads = roads.to_crs(epsg=26910)

    # Ensure 'ADT' column exists, otherwise raise an error
    if 'ADT' not in roads.columns:
        raise ValueError("Dataset is missing the ADT column required for busyness.")

    # Assign busyness values based on ADT
    roads['busyness'] = roads['ADT']
    roads['frequency'] = 1.0

    # Normalize busyness values for comparison
    roads['busyness_norm'] = (roads['busyness'] - roads['busyness'].min()) / (
            roads['busyness'].max() - roads['busyness'].min() + 1e-6)

    # Use existing road lengths or compute from geometry
    if 'Shape_Leng' in roads.columns:
        roads['length'] = roads['Shape_Leng']
    else:
        roads['length'] = roads.geometry.length

    # Compute average road length for reference
    avg_length = roads['length'].mean()

    return roads, avg_length


def extract_lines(geom):
    """
    Extract and yield individual LineStrings from a given geometry.

    This function handles both LineString and MultiLineString geometries.
    If the input is a LineString, it yields it directly.
    If the input is a MultiLineString, it iterates over its components and yields each LineString separately.
    """
    # Check if the geometry is a single LineString
    if geom.geom_type == 'LineString':
        yield geom

    # If it's a MultiLineString, iterate through its components
    elif geom.geom_type == 'MultiLineString':
        for line in geom.geoms:
            yield line


def vertex_key(coord, precision=3):
    """
    Generate a unique key for a vertex by rounding its coordinates.

    This function rounds the x and y coordinates of a given point to the specified precision. It is useful for spatial indexing or reducing floating-point precision errors.
    """
    return round(coord[0], precision), round(coord[1], precision)


def make_graph(roads, avg_length):
    """
    Construct a road network graph from given road geometries and compute hub scores.

    This function takes a set of road geometries and constructs a graph where each road segment is represented as an edge between two nodes (start and end coordinates). It assigns attributes 
    such as length, busyness, and geometry to each edge and computes hub scores for nodes based on incident edge busyness. The function also normalizes hub scores and assigns them as node attributes. 
    
    Finally, it computes edge weights using a custom function and returns the minimum spanning tree of the graph, along with hub scores and the full graph.
    """
    # Create an empty graph
    G = nx.Graph()

    # Build graph from road network
    for idx, row in roads.iterrows():
        geom = row.geometry
        for line in extract_lines(geom):
            start = vertex_key(line.coords[0])
            end = vertex_key(line.coords[-1])

            # Edge attributes: length, busyness, and geometry
            attr = {
                'length': line.length,
                'busyness_norm': row['busyness_norm'],
                'geometry': line
            }

            # Add edge to graph, incrementing count if it already exists
            if G.has_edge(start, end):
                G[start][end]['count'] = G[start][end].get('count', 1) + 1
            else:
                G.add_edge(start, end, **attr)

    # Compute hub scores for each node (sum of incident edge busyness)
    hub_scores = {}
    for node in G.nodes():
        incident = G.edges(node, data=True)
        total = sum(data.get('busyness_norm', 0) for _, _, data in incident)
        hub_scores[node] = total

    # Normalize hub scores
    max_hub = max(hub_scores.values()) if hub_scores else 1.0
    for node in hub_scores:
        hub_scores[node] /= (max_hub + 1e-6)

    # Assign hub scores as node attributes
    nx.set_node_attributes(G, hub_scores, 'hub_score')
    for u, v, data in G.edges(data=True):
        start_hub = hub_scores.get(u, 0)
        end_hub = hub_scores.get(v, 0)
        data['weight'] = compute_edge_weight(data, start_hub, end_hub, avg_length,
                                             lambda_m=1.0, lambda_c=1.0, beta=1.0,
                                             base_freq=5, scale=10, gamma=0.05)

    mst = nx.minimum_spanning_tree(G, weight='weight')
    return mst, hub_scores, G


def compute_edge_weight(edge_data, start_hub, end_hub, avg_length,
                        lambda_m=1.0, lambda_c=1.0, beta=2.0,
                        base_freq=5, scale=10, gamma=0.2):
    """
    Compute a composite weight for an edge in a transportation network.

    This function calculates the weight of an edge based on multiple factors, including road length, busyness mismatch, convenience penalties for highly busy hubs, bonuses for connecting busy hubs, estimated transit frequency, and fare-related costs. 

    The weight is designed to optimize routing decisions in a transportation network by considering factors that impact travel efficiency and user experience.
    """
    # Extract the length of the edge
    length = edge_data['length']

    # Compute mismatch penalty: penalizes roads with busyness far from 1.0
    mismatch = abs(edge_data['busyness_norm'] - 1.0)
    mismatch_penalty = lambda_m * mismatch

    # Define a threshold for considering a node as a busy hub
    busy_threshold = 0.7

    # Apply a convenience penalty if both endpoints are highly busy hubs
    if (start_hub > busy_threshold) and (end_hub > busy_threshold):
        convenience_penalty = lambda_c * (length / avg_length)
    else:
        convenience_penalty = 0

    # Compute a bonus for edges that connect high-busyness hubs
    hub_bonus = beta * (start_hub + end_hub)

    # Compute an average factor for estimating transit frequency
    avg_factor = (edge_data['busyness_norm'] + start_hub + end_hub) / 3.0

    # Estimate frequency of transit service on this edge
    freq_est = base_freq + scale * avg_factor

    # Compute a fare-related cost, proportional to estimated frequency
    fare_cost = gamma * freq_est

    # Final weight calculation: accounts for length, penalties, bonuses, and fare cost
    weight = length * (1 + mismatch_penalty + convenience_penalty) - hub_bonus * avg_length * 0.1 + fare_cost
    return max(weight, 0.1)


def assign_frequency(edge_data, start_hub, end_hub, base_freq=5, scale=10):
    """
    Estimate the transit service frequency for a given road segment.

    The function calculates the expected frequency of transit services on a road segment based on its busyness and the hub scores of its endpoints. Higher busyness and hub scores lead to higher estimated frequency.
    """
    # Compute an average factor based on road busyness and hub scores
    avg_factor = (edge_data['busyness_norm'] + start_hub + end_hub) / 3.0

    # Calculate the frequency based on the base frequency and scaled busyness
    freq = base_freq + scale * avg_factor

    return freq


def get_endpoint_coords(route, G):
    """
    Retrieve the coordinates of the start and end nodes of a route. 

    This function extracts the coordinates of the first and last node in the route. It assumes that nodes in the graph either store 'x' and 'y' attributes or are
    represented as coordinate tuples.
    """
    
    def get_coord(node):
        # If the node is already a coordinate tuple, return it
        if isinstance(node, tuple) and len(node) == 2:
            return node

        # Otherwise, retrieve coordinates from the graph's node attributes
        node_data = G.nodes[node]
        return node_data.get('x', 0), node_data.get('y', 0)

    return get_coord(route[0]), get_coord(route[-1])


def euclidean_dist(p1, p2):
    """
    Compute the Euclidean distance between two points.
    """
    
    return math.hypot(p1[0] - p2[0], p1[1] - p2[1])



def compute_geometric_penalty(route, close_threshold=10):
    """
    Compute a penalty that increases if the route deviates from forming a simple geometric figure.
    
    Components:
      - Openness penalty: if the route is not closed (start and end are far apart),
        a penalty proportional to that distance is applied.
      - Turning penalty: measures the average absolute turning angle (in radians) at internal vertices.
        Many or erratic turns suggest that extra edges are forcing the route away from a simple shape.
    """
    # Convert route points into NumPy arrays for vector calculations
    pts = [np.array(p) for p in route]

    # Compute the openness penalty based on the distance between start and end points
    openness_penalty = 0.0
    if euclidean_dist(route[0], route[-1]) > close_threshold:
        openness_penalty = euclidean_dist(route[0], route[-1])

    # Compute the turning penalty based on the average turning angle at internal vertices
    total_turn = 0.0
    count = 0
    # Iterate through internal points to compute turning angles
    for i in range(1, len(pts) - 1):
        # Vector from previous point to current point
        v1 = pts[i] - pts[i - 1]
        # Vector from current point to next point
        v2 = pts[i + 1] - pts[i]
        # Compute the product of vector norms
        norm_product = np.linalg.norm(v1) * np.linalg.norm(v2)
        # Avoid division by zero if one of the vectors has zero length
        if norm_product == 0:
            continue
        # Compute the turning angle using the dot product formula and clip to avoid errors
        angle = np.arccos(np.clip(np.dot(v1, v2) / norm_product, -1, 1))
        # Accumulate absolute turning angles
        total_turn += abs(angle)
        count += 1

    # Compute the average turning penalty, avoiding division by zero
    turning_penalty = (total_turn / count) if count > 0 else 0.0

    return openness_penalty + turning_penalty


def merge_two_routes_improved(route1, route2, G, forbidden_penalty=100.0,
                              merge_length_factor=30, geometric_factor=1.0):
    """
    Attempt to merge two routes with additional penalties:
    
    - Penalizes merging longer routes (to favor merging smaller ones).
    - Penalizes routes that deviate from forming a simple geometric figure.
      This penalty increases if the route is not closed or has erratic turning angles.
    - Applies an extra cost for traversing 'forbidden' roads (roads not in the original MST).
    
    Parameters:
      - route1, route2: lists of nodes (as coordinate tuples or nodes with 'x','y').
      - G: networkx graph with edge attributes. If an edge is not in the original MST,
           it should have attribute 'forbidden'=True.
      - forbidden_penalty: extra cost added for each forbidden edge in the connecting path.
      - merge_length_factor: multiplier for the combined physical route length.
      - geometric_factor: multiplier for the geometric (shape) penalty.
      
    Returns:
      - best_merge: the merged route (list of nodes) if a merge is found.
      - best_total_cost: the total cost for the merge.
    """
    # Initialize best merge variables
    best_total_cost = math.inf
    best_merge = None

    # Define custom weight function for pathfinding
    def custom_weight(u, v, d):
        # Base weight is the edge lengt
        base = d.get('length', 0)
        # Apply penalty for forbidden edges
        if d.get('forbidden', False):
            base += forbidden_penalty
        return base

    # Compute total Euclidean distance of a given route
    def compute_route_length(route):
        total = 0.0
        for i in range(len(route) - 1):
            total += euclidean_dist(route[i], route[i + 1])
        return total

     # Generate possible merging orientations
    options = [
        (route1, route2, route1[-1], route2[0]),
        (route1, list(reversed(route2)), route1[-1], list(reversed(route2))[0]),
        (list(reversed(route1)), route2, list(reversed(route1))[-1], route2[0]),
        (list(reversed(route1)), list(reversed(route2)), list(reversed(route1))[-1], list(reversed(route2))[0])
    ]

    # Iterate through merging options
    for r1, r2, u, v in options:
        try:
            # Find shortest path between endpoints using the custom weight function
            path = nx.shortest_path(G, source=u, target=v, weight=custom_weight)
            spath_cost = nx.shortest_path_length(G, source=u, target=v, weight=custom_weight)
        # Skip if no valid path exists
        except (nx.NetworkXNoPath, nx.NodeNotFound):
            continue
        
        # Create the merged route and compute route length and geometric penalty
        merged_route = r1 + path[1:] + r2
        route_length = compute_route_length(merged_route)
        geom_pen = compute_geometric_penalty(merged_route)

        # Compute total cost considering shortest path, length, and geometric deviation
        total_cost = spath_cost + merge_length_factor * route_length + geometric_factor * geom_pen

        # Update the best merge if a lower cost is found
        if total_cost < best_total_cost:
            best_total_cost = total_cost
            best_merge = merged_route

    return best_merge, best_total_cost

def optimize_transit(mst, hub_scores, G, roads):
    """
    Enhance the transit network by refining service frequency and incorporating redundant edges.
    """
    # Assign service frequency and average wait time to MST edges
    for u, v, data in mst.edges(data=True):
        start_hub = hub_scores.get(u, 0)
        end_hub = hub_scores.get(v, 0)
        freq = assign_frequency(data, start_hub, end_hub)
        data['service_frequency'] = freq
        data['avg_wait_time'] = 60.0 / freq

    # Identify redundant edges that can be added back to improve connectivity
    redundancy_threshold = 0.9
    redundant_edges = []
    for u, v, data in G.edges(data=True):
        # Ignore edges already in the MST
        if mst.has_edge(u, v):
            continue
        if hub_scores.get(u, 0) > redundancy_threshold and hub_scores.get(v, 0) > redundancy_threshold:
            redundant_edges.append((u, v, data))

    # Create an augmented network by adding selected redundant edges to the MST
    augmented_network = mst.copy()
    for u, v, data in redundant_edges:
        start_hub = hub_scores.get(u, 0)
        end_hub = hub_scores.get(v, 0)
        freq = assign_frequency(data, start_hub, end_hub)
        data['service_frequency'] = freq
        data['avg_wait_time'] = 60.0 / freq
        augmented_network.add_edge(u, v, **data)

     # Prepare data for visualization
    aug_edges = []
    wait_times = []
    for u, v, data in augmented_network.edges(data=True):
        geom = data.get('geometry')
        if not isinstance(geom, LineString):
            geom = LineString([Point(u), Point(v)])
        aug_edges.append(geom)
        wait_times.append(data.get('avg_wait_time', 60))

     # Convert edges into a GeoDataFrame
    aug_gdf = gpd.GeoDataFrame(geometry=aug_edges, crs=roads.crs)

    # Normalize wait times for color mapping
    norm = Normalize(vmin=min(wait_times), vmax=max(wait_times))
    cmap = cm.get_cmap('coolwarm')

    # Plot the optimized transit network
    fig, ax = plt.subplots(figsize=(12, 12))
    roads.plot(ax=ax, color="black", linewidth=1, label="Original Road Network")

    # Color edges based on wait times
    for geom, wt in zip(aug_edges, wait_times):
        ax.plot(*geom.xy, color=cmap(norm(wt)), linewidth=1.2)

    # Add colorbar
    sm = cm.ScalarMappable(cmap=cmap, norm=norm)
    sm.set_array([])
    cbar = plt.colorbar(sm, ax=ax, pad=0.01)
    cbar.set_label("Average Wait Time (min)")

    ax.set_title("MST Edges with Average Wait Time")
    ax.legend()
    plt.savefig("heatmap_network.png")
    plt.show()
    return augmented_network

def reduce_route_count(routes, G, target_count=600, dist_threshold=110, max_iterations=2000,
                       forbidden_penalty=100.0, merge_length_factor=30, geometric_factor=1.0):
    """
    Iteratively merge pairs of routes until the total number is less than or equal to target_count.
    Uses additional penalties to favor merging smaller routes and routes that can be interpreted
    as simple geometric figures.
    """
    # Create a copy of the routes list to avoid modifying the original data
    routes = routes.copy()
    iteration = 0

    # Continue merging until the target count is reached or max iterations are exceeded
    while len(routes) > target_count and iteration < max_iterations:
        best_total_cost = math.inf
        best_pair = None
        best_merged = None

        # Precompute endpoint coordinates for all routes
        endpoints = [get_endpoint_coords(route, G) for route in routes]

        # Iterate through all pairs of routes to find the best merge
        for i in range(len(routes)):
            start_i, end_i = endpoints[i]
            for j in range(i + 1, len(routes)):
                start_j, end_j = endpoints[j]

                # Check if the routes are close enough to be merged
                if (euclidean_dist(end_i, start_j) < dist_threshold or
                        euclidean_dist(end_i, end_j) < dist_threshold or
                        euclidean_dist(start_i, start_j) < dist_threshold or
                        euclidean_dist(start_i, end_j) < dist_threshold):

                    # Attempt to merge the two routes and compute the cost
                    merged, cost = merge_two_routes_improved(
                        routes[i], routes[j], G,
                        forbidden_penalty=forbidden_penalty,
                        merge_length_factor=merge_length_factor,
                        geometric_factor=geometric_factor
                    )
                    if merged is not None and cost < best_total_cost:
                        best_total_cost = cost
                        best_pair = (i, j)
                        best_merged = merged

        # If no valid merge was found, terminate the loop
        if best_pair is None:
            break
        
        # Extract the best pair of routes to merge
        i, j = best_pair

        # Create a new list of routes excluding the merged ones and adding the new merged route
        new_routes = [routes[k] for k in range(len(routes)) if k not in best_pair]
        new_routes.append(best_merged)
        routes = new_routes

        # Increment iteration count and print progress
        iteration += 1
        print(f"Iteration {iteration}: Merged routes {i} and {j}; Total routes now = {len(routes)}")
    return routes


def prepare_edge_demand(G):
    """
    Compute the demand for each edge in the graph based on service frequency.
    """
    # Initialize an empty dictionary to store edge demand values
    edge_demand = {}

    # Iterate over all edges in the graph
    for u, v, data in G.edges(data=True):
        # Retrieve the service frequency, ensuring a minimum demand of 1
        demand = max(1, int(round(data.get('service_frequency', 1))))
        # Store edges in a sorted tuple format to avoid duplication (u, v) == (v, u)
        key = tuple(sorted((u, v)))
        # Accumulate demand for each unique edge
        edge_demand[key] = edge_demand.get(key, 0) + demand
    return edge_demand


def generate_bus_routes(G):
    """
    Generate bus routes based on edge demand, prioritizing high-demand edges first.
    """
    # Compute initial edge demand from the graph
    edge_demand = prepare_edge_demand(G)
    routes = []

    # Continue generating routes while there are edges with demand remaining
    while any(d > 0 for d in edge_demand.values()):
        # Select the edge with the highest remaining demand
        candidate_edge, demand_val = max(edge_demand.items(), key=lambda item: item[1])
        if demand_val <= 0:
            break
        
        # Extract the two endpoints of the selected edge and decrement its demand
        u, v = candidate_edge
        edge_demand[candidate_edge] -= 1

        # Initialize a new bus route with the selected edge
        route = [u, v]

        # Function to extend the route from a given endpoint
        def extend_route(endpoint, front=True):
            current = endpoint
            while True:
                best_n = None
                best_demand = 0
                # Check all neighboring nodes to find the edge with the highest demand
                for neighbor in G.neighbors(current):
                    key = tuple(sorted((current, neighbor)))
                    if edge_demand.get(key, 0) > best_demand:
                        best_demand = edge_demand[key]
                        best_n = neighbor
                # Stop extending if no valid high-demand edge is found
                if best_n is None or best_demand <= 0:
                    break
                # Extend route at the front or back based on the parameter
                if front:
                    route.insert(0, best_n)
                else:
                    route.append(best_n)
                # Reduce demand for the selected edge
                key = tuple(sorted((current, best_n)))
                edge_demand[key] -= 1
                current = best_n

        # Extend the route from both ends and add the finalized route to the list of bus routes
        extend_route(route[0], front=True)
        extend_route(route[-1], front=False)
        routes.append(route)
    return routes


def merge_routes_simple(routes):
    merged = True
    while merged:
        merged = False
        new_routes = []
        used = [False] * len(routes)
        for i in range(len(routes)):
            if used[i]:
                continue
            merged_route = routes[i]
            used[i] = True
            for j in range(len(routes)):
                if used[j]:
                    continue
                if merged_route[-1] == routes[j][0]:
                    merged_route = merged_route + routes[j][1:]
                    used[j] = True
                    merged = True
            new_routes.append(merged_route)
        routes = new_routes
    return routes


def display_data(augmented_network):
    initial_bus_routes = generate_bus_routes(augmented_network)
    print("Initial number of routes:", len(initial_bus_routes))

    initial_bus_routes = merge_routes_simple(initial_bus_routes)
    print("Routes after simple merge:", len(initial_bus_routes))

    final_bus_routes = reduce_route_count(initial_bus_routes, augmented_network, target_count=600)
    final_bus_routes = reduce_route_count(final_bus_routes, augmented_network, target_count=600, dist_threshold=500)
    print("Final number of routes:", len(final_bus_routes))

    fig, ax = plt.subplots(figsize=(12, 12))
    for u, v, data in augmented_network.edges(data=True):
        geom = data.get('geometry')
        if not isinstance(geom, LineString):
            geom = LineString([Point(u), Point(v)])
        x, y = geom.xy
        ax.plot(x, y, color="gray", linewidth=1, zorder=1)

    colors = cm.get_cmap('tab20', len(final_bus_routes))
    for idx, route in enumerate(final_bus_routes):
        pts = [Point(n) if not isinstance(n, Point) else n for n in route]
        line = LineString(pts)
        x, y = line.xy
        ax.plot(x, y, color=colors(idx), linewidth=3, label=f"Route {idx + 1}", zorder=2)

    ax.set_title("Final Bus Routes")
    ax.legend()
    plt.savefig("final_routes.png")
    plt.show()

    edge_traces = []
    for u, v, data in augmented_network.edges(data=True):
        geom = data.get('geometry')
        if not isinstance(geom, LineString):
            geom = LineString([Point(u), Point(v)])
        x, y = geom.xy
        x = list(x)
        y = list(y)
        edge_traces.append(
            go.Scatter(
                x=x,
                y=y,
                mode='lines',
                line=dict(color='gray', width=1),
                hoverinfo='none'
            )
        )

    cmap = cm.get_cmap('tab20', len(final_bus_routes))

    return final_bus_routes, cmap, edge_traces


def rgba_to_rgb_str(rgba):
    r, g, b, _ = rgba
    return f"rgb({int(r * 255)}, {int(g * 255)}, {int(b * 255)})"


def display_bus_routes(final_bus_routes, cmap, edge_traces):
    route_traces = []
    for idx, route in enumerate(final_bus_routes):
        pts = [Point(n) if not isinstance(n, Point) else n for n in route]
        line = LineString(pts)
        x, y = line.xy
        x = list(x)
        y = list(y)
        route_traces.append(
            go.Scatter(
                x=x,
                y=y,
                mode='lines',
                line=dict(color=rgba_to_rgb_str(cmap(idx)), width=3),
                name=f"Route {idx + 1}",
                visible=False
            )
        )

    all_traces = edge_traces + route_traces
    fig = go.Figure(data=all_traces)
    buttons = []

    visible_all = [True] * len(edge_traces) + [True] * len(route_traces)
    buttons.append(dict(
        label="All Routes",
        method="update",
        args=[{"visible": visible_all},
              {"title": "Final Bus Routes - All Routes"}]
    ))

    for i in range(len(final_bus_routes)):
        visible = [True] * len(edge_traces) + [False] * len(route_traces)
        visible[len(edge_traces) + i] = True
        buttons.append(dict(
            label=f"Route {i + 1}",
            method="update",
            args=[{"visible": visible},
                  {"title": f"Final Bus Routes - Route {i + 1}"}]
        ))

    fig.update_layout(
        title="Final Bus Routes",
        updatemenus=[dict(
            active=0,
            buttons=buttons,
            x=1.1,
            y=1
        )],
        xaxis_title="X Coordinate",
        yaxis_title="Y Coordinate",
        template="plotly_white"
    )

    fig.write_html("bus_routes.html")
    fig.show()


def euclidean_distance(p1, p2):
    """Compute Euclidean distance between two 2D points (tuples)."""
    return math.hypot(p1[0] - p2[0], p1[1] - p2[1])


def generate_global_stop_candidates(routes, extra_stop_gap=500, merge_tolerance=20):
    """
    Given a list of routes (each a list of node coordinates),
    generate bus stop candidates that satisfy:
      1) Routes share stops if they pass through the same intersection.
      2) If the distance between two mandatory stops exceeds extra_stop_gap (meters), 
         extra stops are inserted along the route.
      3) Stops that are very near (within merge_tolerance) are merged across routes.
    Returns:
      global_stops: a list of global stop coordinates.
      route_stop_indices: a list (one per route) of indices into global_stops indicating
                          which stops are used by that route.
    """
    node_frequency = {}
    for route in routes:
        for pt in route:
            node_frequency[pt] = node_frequency.get(pt, 0) + 1

    route_stops = []
    for route in routes:
        if not route:
            route_stops.append([])
            continue

        mandatory_idx = [0]
        for i, pt in enumerate(route[1:-1], start=1):
            if node_frequency.get(pt, 0) > 1:
                mandatory_idx.append(i)
        mandatory_idx.append(len(route) - 1)
        mandatory_idx = sorted(set(mandatory_idx))

        stops = []
        for i in range(len(mandatory_idx) - 1):
            start_idx = mandatory_idx[i]
            end_idx = mandatory_idx[i + 1]
            start_pt = route[start_idx]
            end_pt = route[end_idx]
            stops.append(start_pt)
            gap = euclidean_distance(start_pt, end_pt)
            if gap > extra_stop_gap:
                n_extra = math.ceil(gap / extra_stop_gap) - 1
                for j in range(1, n_extra + 1):
                    frac = j / (n_extra + 1)
                    new_stop = (start_pt[0] + frac * (end_pt[0] - start_pt[0]),
                                start_pt[1] + frac * (end_pt[1] - start_pt[1]))
                    stops.append(new_stop)
        stops.append(route[mandatory_idx[-1]])
        route_stops.append(stops)

    global_stops = []
    route_stop_indices = []
    for stops in route_stops:
        current_indices = []
        for pt in stops:
            found_idx = None
            for idx, gst in enumerate(global_stops):
                if euclidean_distance(pt, gst) < merge_tolerance:
                    found_idx = idx
                    new_x = (gst[0] + pt[0]) / 2
                    new_y = (gst[1] + pt[1]) / 2
                    global_stops[idx] = (new_x, new_y)
                    break
            if found_idx is None:
                global_stops.append(pt)
                found_idx = len(global_stops) - 1
            current_indices.append(found_idx)
        route_stop_indices.append(current_indices)

    return global_stops, route_stop_indices


def to_coord(pt):
    return (pt.x, pt.y) if hasattr(pt, 'x') else pt


def plot_final_routes(final_bus_routes, augmented_network):
    routes_coords = []
    for route in final_bus_routes:
        routes_coords.append([to_coord(pt) for pt in route])

    global_stops, route_stop_indices = generate_global_stop_candidates(routes_coords,
                                                                       extra_stop_gap=500,
                                                                       merge_tolerance=20)

    stop_routes = {}
    for route_idx, stop_idxs in enumerate(route_stop_indices):
        for stop_idx in stop_idxs:
            stop_routes.setdefault(stop_idx, set()).add(route_idx + 1)

    stops_all_x = [pt[0] for pt in global_stops]
    stops_all_y = [pt[1] for pt in global_stops]
    stops_all_text = [
        f"Stop {idx + 1}<br>Routes: {', '.join(map(str, sorted(stop_routes.get(idx, []))))}"
        for idx in range(len(global_stops))
    ]

    stops_by_route = []
    for route_num in range(1, len(final_bus_routes) + 1):
        xs = []
        ys = []
        texts = []
        for idx, pt in enumerate(global_stops):
            if route_num in stop_routes.get(idx, []):
                xs.append(pt[0])
                ys.append(pt[1])
                texts.append(f"Stop {idx + 1}<br>Routes: {', '.join(map(str, sorted(stop_routes.get(idx, []))))}")
        stops_by_route.append((xs, ys, texts))

    edge_traces = []
    for u, v, data in augmented_network.edges(data=True):
        geom = data.get('geometry')
        if not isinstance(geom, LineString):
            geom = LineString([Point(u), Point(v)])
        x, y = geom.xy
        edge_traces.append(
            go.Scatter(
                x=list(x),
                y=list(y),
                mode='lines',
                line=dict(color='gray', width=1),
                hoverinfo='none'
            )
        )

    cmap = cm.get_cmap('tab20', len(final_bus_routes))
    route_traces = []
    for idx, route in enumerate(final_bus_routes):
        pts = [Point(n) if not isinstance(n, Point) else n for n in route]
        line = LineString(pts)
        x, y = line.xy
        route_traces.append(
            go.Scatter(
                x=list(x),
                y=list(y),
                mode='lines',
                line=dict(color=rgba_to_rgb_str(cmap(idx)), width=3),
                name=f"Route {idx + 1}",
                visible=False
            )
        )

    stops_all_trace = go.Scatter(
        x=stops_all_x,
        y=stops_all_y,
        mode='markers',
        marker=dict(size=8, color='black'),
        name="Stops (All Routes)",
        text=stops_all_text,
        hoverinfo='text',
        visible=False
    )

    stops_traces = []
    for route_idx, (xs, ys, texts) in enumerate(stops_by_route):
        stops_traces.append(
            go.Scatter(
                x=xs,
                y=ys,
                mode='markers',
                marker=dict(size=10, color='black'),
                name=f"Stops (Route {route_idx + 1})",
                text=texts,
                hoverinfo='text',
                visible=False
            )
        )

    fig = go.Figure(
        data=edge_traces + route_traces + [stops_all_trace] + stops_traces
    )

    n_edges = len(edge_traces)
    n_routes = len(route_traces)
    n_stops_total = 1 + len(stops_traces)
    buttons = []

    visible_all = (
            [True] * n_edges +
            [True] * n_routes +
            ([True] + [False] * (n_stops_total - 1))
    )
    buttons.append(dict(
        label="All Routes",
        method="update",
        args=[{"visible": visible_all},
              {"title": "Final Bus Routes - All Routes"}]
    ))

    for i in range(len(final_bus_routes)):
        route_vis = [False] * n_routes
        route_vis[i] = True
        stops_vis = [False] * n_stops_total
        stops_vis[i + 1] = True
        visible = (
                [True] * n_edges +
                route_vis +
                stops_vis
        )
        buttons.append(dict(
            label=f"Route {i + 1}",
            method="update",
            args=[{"visible": visible},
                  {"title": f"Final Bus Routes - Route {i + 1}"}]
        ))

    fig.update_layout(
        title="Final Bus Routes",
        updatemenus=[dict(
            active=0,
            buttons=buttons,
            x=1.1,
            y=1
        )],
        xaxis_title="X Coordinate",
        yaxis_title="Y Coordinate",
        template="plotly_white"
    )
    fig.write_html("bus_routes_with_stops.html")
    fig.show()


def main():
    roads, average_length = verify_data()
    mst, hub_scores, G = make_graph(roads, average_length)
    aug_network = optimize_transit(mst, hub_scores, G, roads)
    final_bus_routes, cmap, edge_traces = display_data(aug_network)
    display_bus_routes(final_bus_routes, cmap, edge_traces)
<<<<<<< HEAD
    plot_final_routes(final_bus_routes, aug_network)
=======
    plot_final_routes(final_bus_routes, aug_network)

if ___name___ == '___main___':
    main()
>>>>>>> b1a9114c
<|MERGE_RESOLUTION|>--- conflicted
+++ resolved
@@ -916,11 +916,7 @@
     aug_network = optimize_transit(mst, hub_scores, G, roads)
     final_bus_routes, cmap, edge_traces = display_data(aug_network)
     display_bus_routes(final_bus_routes, cmap, edge_traces)
-<<<<<<< HEAD
     plot_final_routes(final_bus_routes, aug_network)
-=======
-    plot_final_routes(final_bus_routes, aug_network)
 
 if ___name___ == '___main___':
-    main()
->>>>>>> b1a9114c
+    main()